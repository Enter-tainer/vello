--- conflicted
+++ resolved
@@ -129,16 +129,14 @@
     // TODO: Uniform, Sampler, maybe others
 }
 
-<<<<<<< HEAD
 /// A buffer can exist either on the GPU or on CPU.
+#[cfg(feature = "wgpu")]
 enum MaterializedBuffer {
     Gpu(Buffer),
     Cpu(RefCell<Vec<u8>>),
 }
 
-=======
-#[cfg(feature = "wgpu")]
->>>>>>> d4192ecd
+#[cfg(feature = "wgpu")]
 struct BindMapBuffer {
     buffer: MaterializedBuffer,
     #[cfg_attr(not(feature = "buffer_labels"), allow(unused))]
@@ -168,12 +166,12 @@
     bufs: HashMap<BufferProperties, Vec<Buffer>>,
 }
 
-<<<<<<< HEAD
 /// The transient bind map contains short-lifetime resources.
 ///
 /// In particular, it has resources scoped to a single call of
 /// `run_recording()`, including external resources and also buffer
 /// uploads.
+#[cfg(feature = "wgpu")]
 #[derive(Default)]
 struct TransientBindMap<'a> {
     bufs: HashMap<Id, TransientBuf<'a>>,
@@ -181,14 +179,13 @@
     images: HashMap<Id, &'a TextureView>,
 }
 
+#[cfg(feature = "wgpu")]
 enum TransientBuf<'a> {
     Cpu(&'a [u8]),
     Gpu(&'a Buffer),
 }
 
-=======
-#[cfg(feature = "wgpu")]
->>>>>>> d4192ecd
+#[cfg(feature = "wgpu")]
 impl Engine {
     pub fn new() -> Engine {
         Engine {
@@ -888,6 +885,7 @@
     }
 }
 
+#[cfg(feature = "wgpu")]
 impl BindMapBuffer {
     // Upload a buffer from CPU to GPU if needed.
     //
@@ -913,6 +911,7 @@
     }
 }
 
+#[cfg(feature = "wgpu")]
 impl<'a> TransientBindMap<'a> {
     /// Create new transient bind map, seeded from external resources
     fn new(external_resources: &'a [ExternalResource]) -> Self {
