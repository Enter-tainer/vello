[package]
name = "piet-gpu-hal"
version = "0.1.0"
authors = ["Raph Levien <raph.levien@gmail.com>"]
description = "An abstraction layer for running compute kernels on GPU."
license = "MIT/Apache-2.0"
edition = "2018"

[dependencies]
ash = "0.31"
ash-window = "0.5"
raw-window-handle = "0.3"
<<<<<<< HEAD

winapi = { version = "0.3.9", features = [
    'd3d12', 'd3d12sdklayers', 'd3dcommon', 'd3dcompiler', 'dxgi',
    'dxgi1_2', 'dxgi1_3', 'dxgi1_4', 'dxgidebug', 'dxgiformat', 'dxgitype',
    'libloaderapi', 'shellscalingapi', 'synchapi', 'winbase', 'windef',
    'winerror', 'winuser'
] }
wio = "0.2.2"
=======
bitflags = "1.2.1"
>>>>>>> 4dcf385b
<|MERGE_RESOLUTION|>--- conflicted
+++ resolved
@@ -10,7 +10,7 @@
 ash = "0.31"
 ash-window = "0.5"
 raw-window-handle = "0.3"
-<<<<<<< HEAD
+bitflags = "1.2.1"
 
 winapi = { version = "0.3.9", features = [
     'd3d12', 'd3d12sdklayers', 'd3dcommon', 'd3dcompiler', 'dxgi',
@@ -18,7 +18,4 @@
     'libloaderapi', 'shellscalingapi', 'synchapi', 'winbase', 'windef',
     'winerror', 'winuser'
 ] }
-wio = "0.2.2"
-=======
-bitflags = "1.2.1"
->>>>>>> 4dcf385b
+wio = "0.2.2"